--- conflicted
+++ resolved
@@ -496,28 +496,8 @@
       .nonempty("Au moins un rôle est requis"),
     businessUnit: z.string().optional(),
     seniority: z.string().optional(),
-<<<<<<< HEAD
-    formationIds: z.array(z.string().min(1)).optional(),
-  });
-
-  const updateManagedUserSchema = z
-    .object({
-      name: z.string().min(1, "Le nom est requis").optional(),
-      email: z.string().email("Email invalide").optional(),
-      password: z.string().min(6, "Le mot de passe doit contenir au moins 6 caractères").optional(),
-      roles: z.array(z.enum(USER_ROLES)).nonempty("Au moins un rôle est requis").optional(),
-      businessUnit: z.string().optional().nullable(),
-      seniority: z.string().optional().nullable(),
-      formationIds: z.array(z.string().min(1)).optional(),
-    })
-    .refine((data) => Object.keys(data).length > 0, {
-      message: "Aucune donnée fournie pour la mise à jour",
-    });
-
-=======
-  });
-
->>>>>>> 2422dc4a
+  });
+
   // Get all users (RH only)
   app.get("/api/users", requireAuth, async (req, res) => {
     try {
@@ -551,24 +531,14 @@
 
       const parsed = createManagedUserSchema.parse(req.body);
 
-<<<<<<< HEAD
-      const { formationIds = [], ...userInput } = parsed;
-
-      const existingUser = await storage.getUserByEmail(userInput.email);
-=======
       const existingUser = await storage.getUserByEmail(parsed.email);
->>>>>>> 2422dc4a
       if (existingUser) {
         return res.status(409).json({ message: "Un utilisateur avec cet email existe déjà" });
       }
 
       const normalizedRoles = Array.from(
         new Set(
-<<<<<<< HEAD
-          userInput.roles.flatMap((role) => {
-=======
           parsed.roles.flatMap((role) => {
->>>>>>> 2422dc4a
             if (role === "rh" || role === "manager") {
               return [role, "consultant"] as const;
             }
@@ -577,43 +547,6 @@
         )
       );
 
-<<<<<<< HEAD
-      const hasInstructorRole = normalizedRoles.some((role) =>
-        INSTRUCTOR_ROLES.includes(role as InstructorRole)
-      );
-
-      if (!hasInstructorRole && formationIds.length > 0) {
-        return res.status(400).json({
-          message: "Seuls les formateurs peuvent avoir des formations assignées",
-        });
-      }
-
-      if (
-        normalizedRoles.includes("formateur_externe") &&
-        formationIds.length === 0
-      ) {
-        return res.status(400).json({
-          message: "Veuillez sélectionner au moins une formation pour le formateur externe",
-        });
-      }
-
-      if (formationIds.length > 0) {
-        const formations = await Promise.all(
-          formationIds.map((id) => storage.getFormation(id))
-        );
-        if (formations.some((formation) => !formation)) {
-          return res.status(400).json({ message: "Certaines formations sont introuvables" });
-        }
-      }
-
-      const createdUser = await storage.createUser({
-        name: userInput.name,
-        email: userInput.email,
-        password: userInput.password,
-        roles: normalizedRoles,
-        businessUnit: userInput.businessUnit,
-        seniority: userInput.seniority,
-=======
       const createdUser = await storage.createUser({
         name: parsed.name,
         email: parsed.email,
@@ -621,19 +554,11 @@
         roles: normalizedRoles,
         businessUnit: parsed.businessUnit,
         seniority: parsed.seniority,
->>>>>>> 2422dc4a
         archived: false,
         p1Used: 0,
         p2Used: 0,
       });
 
-<<<<<<< HEAD
-      if (hasInstructorRole && formationIds.length > 0) {
-        await storage.replaceInstructorFormations(createdUser.id, formationIds);
-      }
-
-=======
->>>>>>> 2422dc4a
       const { password: _, ...userWithoutPassword } = createdUser;
       res.status(201).json({ user: userWithoutPassword });
     } catch (error: any) {
@@ -644,156 +569,6 @@
     }
   });
 
-<<<<<<< HEAD
-  // Retrieve a managed user (RH only)
-  app.get("/api/admin/users/:id", requireAuth, async (req, res) => {
-    try {
-      const requesterId = (req as AuthRequest).userId!;
-      const requester = await storage.getUser(requesterId);
-
-      if (!requester || !requester.roles.includes("rh")) {
-        return res.status(403).json({ message: "Unauthorized" });
-      }
-
-      const targetUser = await storage.getUser(req.params.id);
-      if (!targetUser) {
-        return res.status(404).json({ message: "Utilisateur introuvable" });
-      }
-
-      const instructorFormations = isInstructor(targetUser.roles)
-        ? await storage.getInstructorFormations(targetUser.id)
-        : [];
-
-      const { password: _, ...userWithoutPassword } = targetUser;
-      res.json({ user: { ...userWithoutPassword, formationIds: instructorFormations } });
-    } catch (error: any) {
-      res.status(500).json({ message: error.message });
-    }
-  });
-
-  // Update a managed user (RH only)
-  app.patch("/api/admin/users/:id", requireAuth, async (req, res) => {
-    try {
-      const requesterId = (req as AuthRequest).userId!;
-      const requester = await storage.getUser(requesterId);
-
-      if (!requester || !requester.roles.includes("rh")) {
-        return res.status(403).json({ message: "Unauthorized" });
-      }
-
-      const targetUser = await storage.getUser(req.params.id);
-      if (!targetUser) {
-        return res.status(404).json({ message: "Utilisateur introuvable" });
-      }
-
-      const parsed = updateManagedUserSchema.parse(req.body);
-
-      const { formationIds, roles, ...updates } = parsed;
-
-      if (updates.email && updates.email !== targetUser.email) {
-        const existingByEmail = await storage.getUserByEmail(updates.email);
-        if (existingByEmail && existingByEmail.id !== targetUser.id) {
-          return res.status(409).json({ message: "Un utilisateur avec cet email existe déjà" });
-        }
-      }
-
-      const rolesToApply = roles ? roles : targetUser.roles;
-      const normalizedRoles = Array.from(
-        new Set(
-          rolesToApply.flatMap((role) => {
-            if (role === "rh" || role === "manager") {
-              return [role, "consultant"] as const;
-            }
-            return [role];
-          })
-        )
-      );
-
-      const desiredFormationIds =
-        formationIds !== undefined ? Array.from(new Set(formationIds)) : undefined;
-
-      const currentAssignments = isInstructor(targetUser.roles)
-        ? await storage.getInstructorFormations(targetUser.id)
-        : [];
-
-      const futureAssignments =
-        desiredFormationIds !== undefined ? desiredFormationIds : currentAssignments;
-
-      const hasInstructorRole = normalizedRoles.some((role) =>
-        INSTRUCTOR_ROLES.includes(role as InstructorRole)
-      );
-
-      if (!hasInstructorRole && desiredFormationIds && desiredFormationIds.length > 0) {
-        return res.status(400).json({
-          message: "Seuls les formateurs peuvent avoir des formations assignées",
-        });
-      }
-
-      if (
-        desiredFormationIds &&
-        desiredFormationIds.length > 0
-      ) {
-        const formations = await Promise.all(
-          desiredFormationIds.map((id) => storage.getFormation(id))
-        );
-        if (formations.some((formation) => !formation)) {
-          return res.status(400).json({ message: "Certaines formations sont introuvables" });
-        }
-      }
-
-      if (normalizedRoles.includes("formateur_externe")) {
-        if (futureAssignments.length === 0 && (!desiredFormationIds || desiredFormationIds.length === 0)) {
-          return res.status(400).json({
-            message: "Un formateur externe doit animer au moins une formation",
-          });
-        }
-      }
-
-      const updatePayload: Partial<InsertUser> = {};
-
-      if (updates.name !== undefined) updatePayload.name = updates.name;
-      if (updates.email !== undefined) updatePayload.email = updates.email;
-      if (updates.password !== undefined) updatePayload.password = updates.password;
-      if (updates.businessUnit !== undefined) {
-        updatePayload.businessUnit = updates.businessUnit ?? null;
-      }
-      if (updates.seniority !== undefined) {
-        updatePayload.seniority = updates.seniority ?? null;
-      }
-      if (roles) {
-        updatePayload.roles = normalizedRoles;
-      }
-
-      const updatedUser = await storage.updateUser(targetUser.id, updatePayload);
-      if (!updatedUser) {
-        return res.status(500).json({ message: "Impossible de mettre à jour l'utilisateur" });
-      }
-
-      const shouldUpdateFormations = desiredFormationIds !== undefined || !hasInstructorRole;
-
-      if (shouldUpdateFormations) {
-        const formationIdsToApply = hasInstructorRole
-          ? desiredFormationIds ?? futureAssignments
-          : [];
-        await storage.replaceInstructorFormations(targetUser.id, formationIdsToApply);
-      }
-
-      const { password: _, ...userWithoutPassword } = updatedUser;
-      const responseFormationIds = hasInstructorRole
-        ? await storage.getInstructorFormations(targetUser.id)
-        : [];
-
-      res.json({ user: { ...userWithoutPassword, formationIds: responseFormationIds } });
-    } catch (error: any) {
-      if (error instanceof z.ZodError) {
-        return res.status(400).json({ message: "Données invalides", errors: error.errors });
-      }
-      res.status(500).json({ message: error.message });
-    }
-  });
-
-=======
->>>>>>> 2422dc4a
   // Archive a consultant (RH only)
   app.patch("/api/users/:id/archive", requireAuth, async (req, res) => {
     try {
