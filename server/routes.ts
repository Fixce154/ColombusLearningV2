import type { Express } from "express";
import { createServer, type Server } from "http";
import session from "express-session";
import connectPgSimple from "connect-pg-simple";
import { pool } from "./db";
import { storage } from "./storage";
import { requireAuth, optionalAuth, type AuthRequest } from "./auth";
import { insertUserSchema, insertFormationSchema, insertSessionSchema, insertFormationInterestSchema, insertRegistrationSchema } from "@shared/schema";
<<<<<<< HEAD
import { INSTRUCTOR_ROLES, InstructorRole, USER_ROLES, isInstructor } from "@shared/roles";
=======
import { INSTRUCTOR_ROLES, InstructorRole, isInstructor } from "@shared/roles";
>>>>>>> fb8837b5
import { z } from "zod";

const PgSession = connectPgSimple(session);

export async function registerRoutes(app: Express): Promise<Server> {
  // Session configuration
  app.use(
    session({
      store: new PgSession({
        pool: pool,
        createTableIfMissing: true,
      }),
      secret: process.env.SESSION_SECRET || "colombus-lms-secret-key",
      resave: false,
      saveUninitialized: false,
      cookie: {
        maxAge: 30 * 24 * 60 * 60 * 1000, // 30 days
        httpOnly: true,
        secure: process.env.NODE_ENV === "production",
      },
    })
  );

  // Authentication Routes
  app.post("/api/auth/register", async (req, res) => {
    try {
      // Accept either 'role' (string) or 'roles' (array) from the form
      const inputData = req.body;
      
      // Convert single role to roles array with business rules
      if (inputData.role && !inputData.roles) {
        const role = inputData.role;

        // Apply business rules
        if (role === "rh") {
          inputData.roles = ["consultant", "rh"]; // Un RH est forcément consultant
        } else if (role === "manager") {
          inputData.roles = ["consultant", "manager"]; // Un manager est aussi consultant
        } else if (role === "formateur_externe") {
          return res.status(403).json({
            message: "Le rôle de formateur externe doit être créé par l'équipe RH",
          });
        } else {
          inputData.roles = [role]; // consultant or formateur
        }

        delete inputData.role; // Remove single role field
      }

      if (Array.isArray(inputData.roles)) {
        const hasExternalInstructor = inputData.roles.some(
          (role: string) => role === "formateur_externe"
        );
        if (hasExternalInstructor) {
          return res.status(403).json({
            message: "Le rôle de formateur externe doit être créé par l'équipe RH",
          });
        }
      }

      const validationSchema = insertUserSchema.extend({
        password: z.string().min(6, "Le mot de passe doit contenir au moins 6 caractères"),
      });
      const data = validationSchema.parse(inputData);

      // Check if user already exists
      const existingUser = await storage.getUserByEmail(data.email);
      if (existingUser) {
        return res.status(400).json({ message: "Un compte existe déjà avec cet email" });
      }

      // Create user (in production, password would be hashed with bcrypt)
      const user = await storage.createUser({
        ...data,
        p1Used: 0,
        p2Used: 0,
      });

      // Set session
      req.session.userId = user.id;

      // Don't send password to client
      const { password: _, ...userWithoutPassword } = user;
      res.status(201).json({ user: userWithoutPassword });
    } catch (error: any) {
      if (error instanceof z.ZodError) {
        return res.status(400).json({ message: "Données invalides", errors: error.errors });
      }
      res.status(500).json({ message: error.message });
    }
  });

  app.post("/api/auth/login", async (req, res) => {
    try {
      const { email, password } = req.body;
      
      if (!email || !password) {
        return res.status(400).json({ message: "Email et mot de passe requis" });
      }

      const user = await storage.getUserByEmail(email);
      if (!user) {
        return res.status(401).json({ message: "Email ou mot de passe incorrect" });
      }

      // In production, this would use proper password hashing (bcrypt)
      if (user.password !== password) {
        return res.status(401).json({ message: "Email ou mot de passe incorrect" });
      }

      // Set session
      req.session.userId = user.id;
      
      // Don't send password to client
      const { password: _, ...userWithoutPassword } = user;
      res.json({ user: userWithoutPassword });
    } catch (error: any) {
      res.status(500).json({ message: error.message });
    }
  });

  app.post("/api/auth/logout", (req, res) => {
    req.session.destroy((err) => {
      if (err) {
        return res.status(500).json({ message: "Failed to logout" });
      }
      res.json({ message: "Logged out successfully" });
    });
  });

  app.get("/api/auth/me", requireAuth, async (req, res) => {
    try {
      const userId = (req as AuthRequest).userId!;
      const user = await storage.getUser(userId);
      
      if (!user) {
        return res.status(404).json({ message: "User not found" });
      }

      const { password: _, ...userWithoutPassword } = user;
      res.json({ user: userWithoutPassword });
    } catch (error: any) {
      res.status(500).json({ message: error.message });
    }
  });

  app.post("/api/users/become-instructor", requireAuth, async (req, res) => {
    try {
      const userId = (req as AuthRequest).userId!;
      const user = await storage.getUser(userId);
      
      if (!user) {
        return res.status(404).json({ message: "User not found" });
      }

      // Check if user is already an instructor
      if (isInstructor(user.roles)) {
        return res.status(400).json({ message: "User is already an instructor" });
      }

      // Add formateur role
      const updatedRoles = [...user.roles, "formateur"];
      const updatedUser = await storage.updateUser(userId, { roles: updatedRoles });

      if (!updatedUser) {
        return res.status(500).json({ message: "Failed to update user" });
      }

      const { password: _, ...userWithoutPassword } = updatedUser;
      res.json({ user: userWithoutPassword });
    } catch (error: any) {
      res.status(500).json({ message: error.message });
    }
  });

  app.post("/api/users/resign-instructor", requireAuth, async (req, res) => {
    try {
      const userId = (req as AuthRequest).userId!;
      const user = await storage.getUser(userId);
      
      if (!user) {
        return res.status(404).json({ message: "User not found" });
      }

      // Check if user is an instructor
      if (!isInstructor(user.roles)) {
        return res.status(400).json({ message: "User is not an instructor" });
      }

      // Check if instructor has assigned sessions
      const assignedSessions = await storage.getSessionsByInstructor(userId);
      if (assignedSessions.length > 0) {
        return res.status(400).json({ 
          message: "Cannot remove instructor role while sessions are assigned",
          sessionCount: assignedSessions.length
        });
      }

      // Remove formateur role
      const updatedRoles = user.roles.filter(
        (role) => !INSTRUCTOR_ROLES.includes(role as InstructorRole)
      );
      const updatedUser = await storage.updateUser(userId, { roles: updatedRoles });

      if (!updatedUser) {
        return res.status(500).json({ message: "Failed to update user" });
      }

      const { password: _, ...userWithoutPassword } = updatedUser;
      res.json({ user: userWithoutPassword });
    } catch (error: any) {
      res.status(500).json({ message: error.message });
    }
  });

  // Get instructor's formations
  app.get("/api/instructor/formations", requireAuth, async (req, res) => {
    try {
      const userId = (req as AuthRequest).userId!;
      const user = await storage.getUser(userId);
      
      if (!user || !isInstructor(user.roles)) {
        return res.status(403).json({ message: "Unauthorized - instructor role required" });
      }

      const formationIds = await storage.getInstructorFormations(userId);
      res.json(formationIds);
    } catch (error: any) {
      res.status(500).json({ message: error.message });
    }
  });

  // Add formation to instructor
  app.post("/api/instructor/formations/:formationId", requireAuth, async (req, res) => {
    try {
      const userId = (req as AuthRequest).userId!;
      const user = await storage.getUser(userId);
      
      if (!user || !isInstructor(user.roles)) {
        return res.status(403).json({ message: "Unauthorized - instructor role required" });
      }

      const { formationId } = req.params;
      
      // Check if formation exists
      const formation = await storage.getFormation(formationId);
      if (!formation) {
        return res.status(404).json({ message: "Formation not found" });
      }

      const instructorFormation = await storage.addInstructorFormation(userId, formationId);
      res.status(201).json(instructorFormation);
    } catch (error: any) {
      // Handle unique constraint violation
      if (error.code === '23505') {
        return res.status(400).json({ message: "Formation already assigned to instructor" });
      }
      res.status(500).json({ message: error.message });
    }
  });

  // Remove formation from instructor
  app.delete("/api/instructor/formations/:formationId", requireAuth, async (req, res) => {
    try {
      const userId = (req as AuthRequest).userId!;
      const user = await storage.getUser(userId);
      
      if (!user || !isInstructor(user.roles)) {
        return res.status(403).json({ message: "Unauthorized - instructor role required" });
      }

      const { formationId } = req.params;
      const success = await storage.removeInstructorFormation(userId, formationId);
      
      if (!success) {
        return res.status(404).json({ message: "Formation assignment not found" });
      }

      res.json({ message: "Formation removed successfully" });
    } catch (error: any) {
      res.status(500).json({ message: error.message });
    }
  });

  // Get instructor's availabilities
  app.get("/api/instructor/availabilities", requireAuth, async (req, res) => {
    try {
      const userId = (req as AuthRequest).userId!;
      const user = await storage.getUser(userId);
      
      if (!user || !isInstructor(user.roles)) {
        return res.status(403).json({ message: "Unauthorized - instructor role required" });
      }

      const availabilities = await storage.listInstructorAvailabilities(userId);
      res.json(availabilities);
    } catch (error: any) {
      res.status(500).json({ message: error.message });
    }
  });

  // Get availability for specific formation
  app.get("/api/instructor/availabilities/:formationId", requireAuth, async (req, res) => {
    try {
      const userId = (req as AuthRequest).userId!;
      const user = await storage.getUser(userId);
      
      if (!user || !isInstructor(user.roles)) {
        return res.status(403).json({ message: "Unauthorized - instructor role required" });
      }

      const { formationId } = req.params;
      const availability = await storage.getInstructorAvailability(userId, formationId);
      
      if (!availability) {
        return res.status(404).json({ message: "Availability not found" });
      }

      res.json(availability);
    } catch (error: any) {
      res.status(500).json({ message: error.message });
    }
  });

  // Create or update availability
  app.post("/api/instructor/availabilities", requireAuth, async (req, res) => {
    try {
      const userId = (req as AuthRequest).userId!;
      const user = await storage.getUser(userId);
      
      if (!user || !isInstructor(user.roles)) {
        return res.status(403).json({ message: "Unauthorized - instructor role required" });
      }

      const { formationId, slots } = req.body;

      if (!formationId || !slots || !Array.isArray(slots) || slots.length === 0) {
        return res.status(400).json({ message: "formationId and slots array are required" });
      }

      // Check if formation exists
      const formation = await storage.getFormation(formationId);
      if (!formation) {
        return res.status(404).json({ message: "Formation not found" });
      }

      // Check if instructor teaches this formation
      const instructorFormations = await storage.getInstructorFormations(userId);
      if (!instructorFormations.includes(formationId)) {
        return res.status(403).json({ message: "You must be assigned to this formation first" });
      }

      // Validate slots
      const now = new Date();
      now.setHours(0, 0, 0, 0); // Reset to start of day
      
      for (const slot of slots) {
        if (!slot.date || !slot.timeSlot) {
          return res.status(400).json({ message: "Each slot must have a date and timeSlot" });
        }

        if (!['full_day', 'morning', 'afternoon'].includes(slot.timeSlot)) {
          return res.status(400).json({ message: "Invalid timeSlot value" });
        }

        // Check if date is in the future
        const slotDate = new Date(slot.date);
        slotDate.setHours(0, 0, 0, 0);
        if (slotDate < now) {
          return res.status(400).json({ message: "Cannot set availability for past dates" });
        }

        // Check if date is weekday (Monday-Friday)
        const dayOfWeek = slotDate.getDay();
        if (dayOfWeek === 0 || dayOfWeek === 6) {
          return res.status(400).json({ message: "Availability can only be set for weekdays (Monday-Friday)" });
        }
      }

      // Check if availability already exists
      const existing = await storage.getInstructorAvailability(userId, formationId);
      
      if (existing) {
        // Update existing availability
        const updated = await storage.updateInstructorAvailability(userId, formationId, slots);
        res.json(updated);
      } else {
        // Create new availability
        const availability = await storage.createInstructorAvailability({
          instructorId: userId,
          formationId,
          slots
        });
        res.status(201).json(availability);
      }
    } catch (error: any) {
      // Handle unique constraint violation
      if (error.code === '23505') {
        return res.status(400).json({ message: "Availability already exists for this formation" });
      }
      res.status(500).json({ message: error.message });
    }
  });

  // Delete availability
  app.delete("/api/instructor/availabilities/:formationId", requireAuth, async (req, res) => {
    try {
      const userId = (req as AuthRequest).userId!;
      const user = await storage.getUser(userId);
      
      if (!user || !isInstructor(user.roles)) {
        return res.status(403).json({ message: "Unauthorized - instructor role required" });
      }

      const { formationId } = req.params;
      const success = await storage.deleteInstructorAvailability(userId, formationId);
      
      if (!success) {
        return res.status(404).json({ message: "Availability not found" });
      }

      res.json({ message: "Availability deleted successfully" });
    } catch (error: any) {
      res.status(500).json({ message: error.message });
    }
  });

  // Get all instructor-formation assignments (RH only)
  app.get("/api/admin/instructor-formations", requireAuth, async (req, res) => {
    try {
      const userId = (req as AuthRequest).userId!;
      const user = await storage.getUser(userId);
      
      if (!user || !user.roles.includes("rh")) {
        return res.status(403).json({ message: "Unauthorized" });
      }

      const assignments = await storage.getAllInstructorFormations();
      res.json(assignments);
    } catch (error: any) {
      res.status(500).json({ message: error.message });
    }
  });

  // Get all instructor availabilities (RH only)
  app.get("/api/admin/availabilities", requireAuth, async (req, res) => {
    try {
      const userId = (req as AuthRequest).userId!;
      const user = await storage.getUser(userId);
      
      if (!user || !user.roles.includes("rh")) {
        return res.status(403).json({ message: "Unauthorized" });
      }

      const availabilities = await storage.getAllInstructorAvailabilities();
      res.json(availabilities);
    } catch (error: any) {
      res.status(500).json({ message: error.message });
    }
  });

  const createManagedUserSchema = z.object({
    name: z.string().min(1, "Le nom est requis"),
    email: z.string().email("Email invalide"),
    password: z.string().min(6, "Le mot de passe doit contenir au moins 6 caractères"),
    roles: z
      .array(z.enum(USER_ROLES))
      .nonempty("Au moins un rôle est requis"),
    businessUnit: z.string().optional(),
    seniority: z.string().optional(),
  });

  // Get all users (RH only)
  app.get("/api/users", requireAuth, async (req, res) => {
    try {
      const userId = (req as AuthRequest).userId!;
      const user = await storage.getUser(userId);

      if (!user || !user.roles.includes("rh")) {
        return res.status(403).json({ message: "Unauthorized" });
      }

      const archived = req.query.archived === "true";
      const users = await storage.listUsers(archived);
      
      // Remove passwords from response
      const usersWithoutPasswords = users.map(({ password, ...user }) => user);
      res.json(usersWithoutPasswords);
    } catch (error: any) {
      res.status(500).json({ message: error.message });
    }
  });

  // Create a managed user (RH only)
  app.post("/api/admin/users", requireAuth, async (req, res) => {
    try {
      const userId = (req as AuthRequest).userId!;
      const user = await storage.getUser(userId);

      if (!user || !user.roles.includes("rh")) {
        return res.status(403).json({ message: "Unauthorized" });
      }

      const parsed = createManagedUserSchema.parse(req.body);

      const existingUser = await storage.getUserByEmail(parsed.email);
      if (existingUser) {
        return res.status(409).json({ message: "Un utilisateur avec cet email existe déjà" });
      }

      const normalizedRoles = Array.from(
        new Set(
          parsed.roles.flatMap((role) => {
            if (role === "rh" || role === "manager") {
              return [role, "consultant"] as const;
            }
            return [role];
          })
        )
      );

      const createdUser = await storage.createUser({
        name: parsed.name,
        email: parsed.email,
        password: parsed.password,
        roles: normalizedRoles,
        businessUnit: parsed.businessUnit,
        seniority: parsed.seniority,
        archived: false,
        p1Used: 0,
        p2Used: 0,
      });

      const { password: _, ...userWithoutPassword } = createdUser;
      res.status(201).json({ user: userWithoutPassword });
    } catch (error: any) {
      if (error instanceof z.ZodError) {
        return res.status(400).json({ message: "Données invalides", errors: error.errors });
      }
      res.status(500).json({ message: error.message });
    }
  });

  // Archive a consultant (RH only)
  app.patch("/api/users/:id/archive", requireAuth, async (req, res) => {
    try {
      const userId = (req as AuthRequest).userId!;
      const user = await storage.getUser(userId);
      
      if (!user || !user.roles.includes("rh")) {
        return res.status(403).json({ message: "Unauthorized" });
      }

      const targetUser = await storage.getUser(req.params.id);
      if (!targetUser) {
        return res.status(404).json({ message: "User not found" });
      }

      // Archive the user
      await storage.updateUser(req.params.id, { archived: true });

      // Delete pending and approved intentions
      const interests = await storage.listFormationInterests({ userId: req.params.id });
      for (const interest of interests) {
        if (interest.status === "pending" || interest.status === "approved") {
          // Refund quota before deleting
          if (interest.priority === "P1" && (targetUser.p1Used || 0) > 0) {
            await storage.updateUser(req.params.id, { p1Used: (targetUser.p1Used || 0) - 1 });
          } else if (interest.priority === "P2" && (targetUser.p2Used || 0) > 0) {
            await storage.updateUser(req.params.id, { p2Used: (targetUser.p2Used || 0) - 1 });
          }
          await storage.deleteFormationInterest(interest.id);
        }
      }

      // Delete pending and validated registrations
      const registrations = await storage.listRegistrations(req.params.id);
      for (const registration of registrations) {
        if (registration.status === "pending" || registration.status === "validated") {
          await storage.deleteRegistration(registration.id);
        }
      }

      res.json({ message: "User archived successfully" });
    } catch (error: any) {
      res.status(500).json({ message: error.message });
    }
  });

  // Delete a consultant permanently (RH only)
  app.delete("/api/users/:id", requireAuth, async (req, res) => {
    try {
      const userId = (req as AuthRequest).userId!;
      const user = await storage.getUser(userId);
      
      if (!user || !user.roles.includes("rh")) {
        return res.status(403).json({ message: "Unauthorized" });
      }

      const targetUser = await storage.getUser(req.params.id);
      if (!targetUser) {
        return res.status(404).json({ message: "User not found" });
      }

      // Delete all intentions
      const interests = await storage.listFormationInterests({ userId: req.params.id });
      for (const interest of interests) {
        await storage.deleteFormationInterest(interest.id);
      }

      // Delete all registrations
      const registrations = await storage.listRegistrations(req.params.id);
      for (const registration of registrations) {
        await storage.deleteRegistration(registration.id);
      }

      // Delete the user
      await storage.deleteUser(req.params.id);

      res.json({ message: "User deleted successfully" });
    } catch (error: any) {
      res.status(500).json({ message: error.message });
    }
  });

  // Formation Routes
  app.get("/api/formations", optionalAuth, async (req, res) => {
    try {
      const activeOnly = req.query.active !== "false";
      const formations = await storage.listFormations(activeOnly);
      res.json(formations);
    } catch (error: any) {
      res.status(500).json({ message: error.message });
    }
  });

  app.get("/api/formations/:id", optionalAuth, async (req, res) => {
    try {
      const formation = await storage.getFormation(req.params.id);
      if (!formation) {
        return res.status(404).json({ message: "Formation not found" });
      }
      res.json(formation);
    } catch (error: any) {
      res.status(500).json({ message: error.message });
    }
  });

  app.post("/api/formations", requireAuth, async (req, res) => {
    try {
      const userId = (req as AuthRequest).userId!;
      const user = await storage.getUser(userId);
      
      if (!user || !user.roles.includes("rh")) {
        return res.status(403).json({ message: "Unauthorized" });
      }

      const validationSchema = insertFormationSchema;
      const data = validationSchema.parse(req.body);
      
      const formation = await storage.createFormation(data);
      res.status(201).json(formation);
    } catch (error: any) {
      res.status(500).json({ message: error.message });
    }
  });

  app.patch("/api/formations/:id", requireAuth, async (req, res) => {
    try {
      const userId = (req as AuthRequest).userId!;
      const user = await storage.getUser(userId);
      
      if (!user || !user.roles.includes("rh")) {
        return res.status(403).json({ message: "Unauthorized" });
      }

      const formation = await storage.getFormation(req.params.id);
      if (!formation) {
        return res.status(404).json({ message: "Formation not found" });
      }

      const updated = await storage.updateFormation(req.params.id, req.body);
      res.json(updated);
    } catch (error: any) {
      res.status(500).json({ message: error.message });
    }
  });

  app.delete("/api/formations/:id", requireAuth, async (req, res) => {
    try {
      const userId = (req as AuthRequest).userId!;
      const user = await storage.getUser(userId);
      
      if (!user || !user.roles.includes("rh")) {
        return res.status(403).json({ message: "Unauthorized" });
      }

      const formation = await storage.getFormation(req.params.id);
      if (!formation) {
        return res.status(404).json({ message: "Formation not found" });
      }

      await storage.deleteFormation(req.params.id);
      res.json({ message: "Formation deleted successfully" });
    } catch (error: any) {
      res.status(500).json({ message: error.message });
    }
  });

  // Session Routes
  app.get("/api/sessions", optionalAuth, async (req, res) => {
    try {
      const formationId = req.query.formationId as string | undefined;
      const upcoming = req.query.upcoming === "true";
      
      const sessions = upcoming 
        ? await storage.getUpcomingSessions(formationId)
        : await storage.listSessions(formationId);
      
      res.json(sessions);
    } catch (error: any) {
      res.status(500).json({ message: error.message });
    }
  });

  app.get("/api/sessions/:id", optionalAuth, async (req, res) => {
    try {
      const session = await storage.getSession(req.params.id);
      if (!session) {
        return res.status(404).json({ message: "Session not found" });
      }
      res.json(session);
    } catch (error: any) {
      res.status(500).json({ message: error.message });
    }
  });

  app.post("/api/sessions", requireAuth, async (req, res) => {
    try {
      const userId = (req as AuthRequest).userId!;
      const user = await storage.getUser(userId);
      
      if (!user || !user.roles.includes("rh")) {
        return res.status(403).json({ message: "Unauthorized" });
      }

      const validationSchema = insertSessionSchema;
      const data = validationSchema.parse(req.body);
      
      const session = await storage.createSession(data);
      res.status(201).json(session);
    } catch (error: any) {
      res.status(500).json({ message: error.message });
    }
  });

  app.patch("/api/sessions/:id", requireAuth, async (req, res) => {
    try {
      const userId = (req as AuthRequest).userId!;
      const user = await storage.getUser(userId);
      
      if (!user || !user.roles.includes("rh")) {
        return res.status(403).json({ message: "Unauthorized" });
      }

      const session = await storage.getSession(req.params.id);
      if (!session) {
        return res.status(404).json({ message: "Session not found" });
      }

      const updated = await storage.updateSession(req.params.id, req.body);
      res.json(updated);
    } catch (error: any) {
      res.status(500).json({ message: error.message });
    }
  });

  app.delete("/api/sessions/:id", requireAuth, async (req, res) => {
    try {
      const userId = (req as AuthRequest).userId!;
      const user = await storage.getUser(userId);
      
      if (!user || !user.roles.includes("rh")) {
        return res.status(403).json({ message: "Unauthorized" });
      }

      const session = await storage.getSession(req.params.id);
      if (!session) {
        return res.status(404).json({ message: "Session not found" });
      }

      await storage.deleteSession(req.params.id);
      res.json({ message: "Session deleted successfully" });
    } catch (error: any) {
      res.status(500).json({ message: error.message });
    }
  });

  // Formation Interest Routes
  app.get("/api/interests", requireAuth, async (req, res) => {
    try {
      const userId = (req as AuthRequest).userId!;
      const interests = await storage.listFormationInterests({ userId });
      res.json(interests);
    } catch (error: any) {
      res.status(500).json({ message: error.message });
    }
  });

  app.post("/api/interests", requireAuth, async (req, res) => {
    try {
      const userId = (req as AuthRequest).userId!;
      const user = await storage.getUser(userId);
      
      if (!user) {
        return res.status(404).json({ message: "User not found" });
      }

      // Validate request body
      const validationSchema = insertFormationInterestSchema.omit({ userId: true });
      const data = validationSchema.parse(req.body);

      // Check if formation exists
      const formation = await storage.getFormation(data.formationId);
      if (!formation) {
        return res.status(404).json({ message: "Formation not found" });
      }

      // Check if already expressed interest for this formation
      const existing = await storage.listFormationInterests({ userId, formationId: data.formationId });
      const activeInterest = existing.find(i => i.status === "pending" || i.status === "approved");
      if (activeInterest) {
        return res.status(400).json({ message: "Vous avez déjà manifesté votre intérêt pour cette formation" });
      }

      // Check P1/P2 quotas - consumed immediately at expression of interest
      if (data.priority === "P1") {
        if ((user.p1Used || 0) >= 1) {
          return res.status(400).json({ message: "Vous avez déjà utilisé votre priorité P1 cette année" });
        }
        await storage.updateUser(userId, { p1Used: (user.p1Used || 0) + 1 });
      } else if (data.priority === "P2") {
        if ((user.p2Used || 0) >= 1) {
          return res.status(400).json({ message: "Vous avez déjà utilisé votre priorité P2 cette année" });
        }
        await storage.updateUser(userId, { p2Used: (user.p2Used || 0) + 1 });
      }

      // Create interest with status="pending"
      const interest = await storage.createFormationInterest({
        ...data,
        userId,
        status: "pending",
      });

      res.status(201).json(interest);
    } catch (error: any) {
      if (error instanceof z.ZodError) {
        return res.status(400).json({ message: "Invalid request data", errors: error.errors });
      }
      res.status(500).json({ message: error.message });
    }
  });

  app.patch("/api/interests/:id", requireAuth, async (req, res) => {
    try {
      const userId = (req as AuthRequest).userId!;
      const user = await storage.getUser(userId);
      
      if (!user) {
        return res.status(404).json({ message: "User not found" });
      }

      const interest = await storage.getFormationInterest(req.params.id);
      if (!interest) {
        return res.status(404).json({ message: "Interest not found" });
      }

      // Only RH can approve/reject, users can only withdraw their own
      if (req.body.status === "approved" || req.body.status === "rejected" || req.body.status === "converted") {
        if (!user.roles.includes("rh")) {
          return res.status(403).json({ message: "Unauthorized" });
        }
      } else if (interest.userId !== userId) {
        return res.status(403).json({ message: "Unauthorized" });
      }

      // Refund quota if interest is being rejected
      if (req.body.status === "rejected" && (interest.status === "pending" || interest.status === "approved")) {
        const interestOwner = await storage.getUser(interest.userId);
        if (interestOwner) {
          if (interest.priority === "P1" && (interestOwner.p1Used || 0) > 0) {
            await storage.updateUser(interest.userId, { p1Used: (interestOwner.p1Used || 0) - 1 });
          } else if (interest.priority === "P2" && (interestOwner.p2Used || 0) > 0) {
            await storage.updateUser(interest.userId, { p2Used: (interestOwner.p2Used || 0) - 1 });
          }
        }
      }

      const updated = await storage.updateFormationInterest(req.params.id, req.body);
      res.json(updated);
    } catch (error: any) {
      res.status(500).json({ message: error.message });
    }
  });

  app.delete("/api/interests/:id", requireAuth, async (req, res) => {
    try {
      const userId = (req as AuthRequest).userId!;
      const interest = await storage.getFormationInterest(req.params.id);
      
      if (!interest) {
        return res.status(404).json({ message: "Interest not found" });
      }

      if (interest.userId !== userId) {
        return res.status(403).json({ message: "Unauthorized" });
      }

      // Refund P1/P2 quotas if interest was pending or approved
      if (interest.status === "pending" || interest.status === "approved") {
        const user = await storage.getUser(userId);
        if (user) {
          if (interest.priority === "P1" && (user.p1Used || 0) > 0) {
            await storage.updateUser(userId, { p1Used: (user.p1Used || 0) - 1 });
          } else if (interest.priority === "P2" && (user.p2Used || 0) > 0) {
            await storage.updateUser(userId, { p2Used: (user.p2Used || 0) - 1 });
          }
        }
      }

      await storage.deleteFormationInterest(req.params.id);
      res.json({ message: "Interest deleted successfully" });
    } catch (error: any) {
      res.status(500).json({ message: error.message });
    }
  });

  // Registration Routes
  app.get("/api/registrations", requireAuth, async (req, res) => {
    try {
      const userId = (req as AuthRequest).userId!;
      const sessionId = req.query.sessionId as string | undefined;
      
      const registrations = await storage.listRegistrations(userId, sessionId);
      res.json(registrations);
    } catch (error: any) {
      res.status(500).json({ message: error.message });
    }
  });

  // Get all registrations (RH only)
  app.get("/api/admin/registrations", requireAuth, async (req, res) => {
    try {
      const userId = (req as AuthRequest).userId!;
      const user = await storage.getUser(userId);
      
      if (!user || !user.roles.includes("rh")) {
        return res.status(403).json({ message: "Unauthorized" });
      }

      const registrations = await storage.listAllRegistrations();
      res.json(registrations);
    } catch (error: any) {
      res.status(500).json({ message: error.message });
    }
  });

  app.post("/api/registrations", requireAuth, async (req, res) => {
    try {
      const userId = (req as AuthRequest).userId!;
      const user = await storage.getUser(userId);
      
      if (!user) {
        return res.status(404).json({ message: "User not found" });
      }

      // Validate request body
      const validationSchema = insertRegistrationSchema.omit({ userId: true });
      const data = validationSchema.parse(req.body);

      // Check if session exists
      const session = await storage.getSession(data.sessionId);
      if (!session) {
        return res.status(404).json({ message: "Session not found" });
      }

      // Check capacity - count only validated and pending registrations
      const enrolledCount = await storage.getRegistrationCount(data.sessionId);
      if (enrolledCount >= session.capacity) {
        return res.status(400).json({ message: "La session est complète" });
      }

      // Check if already registered for this formation
      const existingForFormation = await storage.listRegistrations(userId);
      const alreadyRegistered = existingForFormation.find(
        r => r.formationId === data.formationId && r.status !== "cancelled"
      );
      if (alreadyRegistered) {
        return res.status(400).json({ message: "Vous êtes déjà inscrit à cette formation" });
      }

      // Check if user has an approved intention for this formation
      const intentions = await storage.listFormationInterests({ userId });
      const approvedIntention = intentions.find(
        i => i.formationId === data.formationId && i.status === "approved"
      );

      let registrationStatus = "pending";
      
      // If intention was approved, auto-validate the registration
      // Note: quota was already consumed when intention was expressed, don't consume again
      if (approvedIntention) {
        registrationStatus = "validated";
        
        // Mark intention as converted
        await storage.updateFormationInterest(approvedIntention.id, { status: "converted" });
      }

      const registration = await storage.createRegistration({
        ...data,
        userId,
        status: registrationStatus,
      });

      res.status(201).json(registration);
    } catch (error: any) {
      if (error instanceof z.ZodError) {
        return res.status(400).json({ message: "Invalid request data", errors: error.errors });
      }
      res.status(500).json({ message: error.message });
    }
  });

  app.patch("/api/registrations/:id", requireAuth, async (req, res) => {
    try {
      const userId = (req as AuthRequest).userId!;
      const user = await storage.getUser(userId);
      
      if (!user) {
        return res.status(404).json({ message: "User not found" });
      }

      const registration = await storage.getRegistration(req.params.id);
      if (!registration) {
        return res.status(404).json({ message: "Registration not found" });
      }

      // Only RH can validate registrations, users can only cancel their own
      if (req.body.status === "validated" || req.body.status === "completed") {
        if (!user.roles.includes("rh")) {
          return res.status(403).json({ message: "Unauthorized" });
        }
      } else if (registration.userId !== userId) {
        return res.status(403).json({ message: "Unauthorized" });
      }

      // When RH validates, check P1/P2 quotas and update usage
      if (req.body.status === "validated" && registration.status === "pending") {
        const registrationUser = await storage.getUser(registration.userId);
        if (!registrationUser) {
          return res.status(404).json({ message: "User not found" });
        }

        // Check and consume P1/P2 quotas
        if (registration.priority === "P1") {
          if ((registrationUser.p1Used || 0) >= 1) {
            return res.status(400).json({ message: "L'utilisateur a déjà utilisé sa priorité P1 cette année" });
          }
          await storage.updateUser(registration.userId, { p1Used: (registrationUser.p1Used || 0) + 1 });
        } else if (registration.priority === "P2") {
          if ((registrationUser.p2Used || 0) >= 1) {
            return res.status(400).json({ message: "L'utilisateur a déjà utilisé sa priorité P2 cette année" });
          }
          await storage.updateUser(registration.userId, { p2Used: (registrationUser.p2Used || 0) + 1 });
        }
      }

      const updated = await storage.updateRegistration(req.params.id, req.body);
      res.json(updated);
    } catch (error: any) {
      res.status(500).json({ message: error.message });
    }
  });

  app.delete("/api/registrations/:id", requireAuth, async (req, res) => {
    try {
      const userId = (req as AuthRequest).userId!;
      const registration = await storage.getRegistration(req.params.id);
      
      if (!registration) {
        return res.status(404).json({ message: "Registration not found" });
      }

      if (registration.userId !== userId) {
        return res.status(403).json({ message: "Unauthorized" });
      }

      const formationId = registration.formationId;

      // Note: Quotas are consumed at intention expression time, not at registration time
      // Therefore, we do NOT refund quotas when deleting a registration
      // Quotas are only refunded when the intention itself is deleted or rejected

      await storage.deleteRegistration(req.params.id);

      // Check if user has any remaining registrations for this formation
      const remainingRegistrations = await storage.listRegistrations(userId);
      const hasOtherRegistrations = remainingRegistrations.some(
        r => r.formationId === formationId && r.status !== "cancelled"
      );

      // If no remaining registrations, revert intention from "converted" to "approved"
      if (!hasOtherRegistrations) {
        const intentions = await storage.listFormationInterests({ userId, formationId });
        const convertedIntention = intentions.find(i => i.status === "converted");
        
        if (convertedIntention) {
          await storage.updateFormationInterest(convertedIntention.id, { status: "approved" });
        }
      }

      res.json({ message: "Registration deleted successfully" });
    } catch (error: any) {
      res.status(500).json({ message: error.message });
    }
  });

  // RH-specific routes
  app.get("/api/admin/interests", requireAuth, async (req, res) => {
    try {
      const userId = (req as AuthRequest).userId!;
      const user = await storage.getUser(userId);
      
      if (!user || !user.roles.includes("rh")) {
        return res.status(403).json({ message: "Unauthorized" });
      }

      // Get all formation interests
      const interests = await storage.listFormationInterests();
      
      // Aggregate by formation
      const formationMap = new Map<string, {
        formationId: string;
        pending: number;
        approved: number;
        converted: number;
        withdrawn: number;
        p1Count: number;
        p2Count: number;
        p3Count: number;
      }>();

      for (const interest of interests) {
        if (!formationMap.has(interest.formationId)) {
          formationMap.set(interest.formationId, {
            formationId: interest.formationId,
            pending: 0,
            approved: 0,
            converted: 0,
            withdrawn: 0,
            p1Count: 0,
            p2Count: 0,
            p3Count: 0,
          });
        }

        const stats = formationMap.get(interest.formationId)!;
        
        // Count by status
        if (interest.status === "pending") stats.pending++;
        else if (interest.status === "approved") stats.approved++;
        else if (interest.status === "converted") stats.converted++;
        else if (interest.status === "withdrawn") stats.withdrawn++;

        // Count by priority - only for active interests (exclude rejected and withdrawn)
        if (interest.status !== "rejected" && interest.status !== "withdrawn") {
          if (interest.priority === "P1") stats.p1Count++;
          else if (interest.priority === "P2") stats.p2Count++;
          else if (interest.priority === "P3") stats.p3Count++;
        }
      }

      // Filter out formations with no active interests (exclude those with only rejected/withdrawn)
      const aggregated = Array.from(formationMap.values()).filter(
        stats => stats.pending > 0 || stats.approved > 0 || stats.converted > 0
      );
      res.json({ interests, aggregated });
    } catch (error: any) {
      res.status(500).json({ message: error.message });
    }
  });

  app.delete("/api/admin/interests/:id", requireAuth, async (req, res) => {
    try {
      const userId = (req as AuthRequest).userId!;
      const user = await storage.getUser(userId);
      
      if (!user || !user.roles.includes("rh")) {
        return res.status(403).json({ message: "Unauthorized" });
      }

      const interest = await storage.getFormationInterest(req.params.id);
      if (!interest) {
        return res.status(404).json({ message: "Interest not found" });
      }

      await storage.deleteFormationInterest(req.params.id);
      res.json({ message: "Interest deleted successfully" });
    } catch (error: any) {
      res.status(500).json({ message: error.message });
    }
  });

  app.get("/api/admin/registrations", requireAuth, async (req, res) => {
    try {
      const userId = (req as AuthRequest).userId!;
      const user = await storage.getUser(userId);
      
      if (!user || !user.roles.includes("rh")) {
        return res.status(403).json({ message: "Unauthorized" });
      }

      const registrations = await storage.listRegistrations();
      res.json(registrations);
    } catch (error: any) {
      res.status(500).json({ message: error.message });
    }
  });

  app.get("/api/users", requireAuth, async (req, res) => {
    try {
      const userId = (req as AuthRequest).userId!;
      const user = await storage.getUser(userId);
      
      // Only RH can see all users
      if (!user || !user.roles.includes("rh")) {
        return res.status(403).json({ message: "Unauthorized" });
      }

      const users = await storage.listUsers();
      // Don't send passwords
      const usersWithoutPasswords = users.map(({ password: _, ...user }) => user);
      res.json(usersWithoutPasswords);
    } catch (error: any) {
      res.status(500).json({ message: error.message });
    }
  });

  const httpServer = createServer(app);
  return httpServer;
}<|MERGE_RESOLUTION|>--- conflicted
+++ resolved
@@ -6,11 +6,6 @@
 import { storage } from "./storage";
 import { requireAuth, optionalAuth, type AuthRequest } from "./auth";
 import { insertUserSchema, insertFormationSchema, insertSessionSchema, insertFormationInterestSchema, insertRegistrationSchema } from "@shared/schema";
-<<<<<<< HEAD
-import { INSTRUCTOR_ROLES, InstructorRole, USER_ROLES, isInstructor } from "@shared/roles";
-=======
-import { INSTRUCTOR_ROLES, InstructorRole, isInstructor } from "@shared/roles";
->>>>>>> fb8837b5
 import { z } from "zod";
 
 const PgSession = connectPgSimple(session);
