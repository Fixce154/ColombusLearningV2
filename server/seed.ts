import { db } from "./db";
<<<<<<< HEAD
import { users, formations, sessions, registrations, instructorFormations } from "@shared/schema";
=======
import { users, formations, sessions, registrations } from "@shared/schema";
>>>>>>> 2422dc4a
import { isInstructor } from "@shared/roles";
import { sql } from "drizzle-orm";

async function seed() {
  console.log("🌱 Seeding database...");

  // Clear existing data
  await db.delete(registrations);
  await db.delete(sessions);
  await db.delete(formations);
  await db.delete(users);
  console.log("✓ Cleared existing data");

  // Create users
  const createdUsers = await db
    .insert(users)
    .values([
      {
        email: "marie.dupont@colombus.fr",
        password: "password", // In production, this would be hashed
        name: "Marie Dupont",
        roles: ["consultant"],
        seniority: "confirme",
        businessUnit: "Digital",
        p1Used: 0,
        p2Used: 0,
      },
      {
        email: "sophie.martin@colombus.fr",
        password: "password",
        name: "Sophie Martin",
        roles: ["consultant", "rh"], // Un RH est forcément consultant
        seniority: "senior",
        businessUnit: "RH",
        p1Used: 0,
        p2Used: 0,
      },
      {
        email: "pierre.bernard@colombus.fr",
        password: "password",
        name: "Pierre Bernard",
        roles: ["formateur"],
        seniority: "expert",
        businessUnit: "Formation",
        p1Used: 0,
        p2Used: 0,
      },
      {
        email: "claire.leroux@colombus.fr",
        password: "password",
        name: "Claire Leroux",
        roles: ["formateur_externe"],
        seniority: "senior",
        businessUnit: "Partenaire externe",
        p1Used: 0,
        p2Used: 0,
      },
      {
        email: "jean.dubois@colombus.fr",
        password: "password",
        name: "Jean Dubois",
        roles: ["consultant", "manager"], // Un manager est aussi consultant
        seniority: "senior",
        businessUnit: "Digital",
        p1Used: 0,
        p2Used: 0,
      },
    ])
    .returning();
  console.log(`✓ Created ${createdUsers.length} users`);

  const pierreBernard = createdUsers.find((user) => user.email === "pierre.bernard@colombus.fr");
  const claireLeroux = createdUsers.find((user) => user.email === "claire.leroux@colombus.fr");

  // Create formations
  const createdFormations = await db
    .insert(formations)
    .values([
      {
        title: "Leadership et Management d'Équipe",
        description:
          "Développez vos compétences en leadership pour gérer efficacement votre équipe et atteindre vos objectifs.",
        objectives:
          "Maîtriser les techniques de communication, savoir motiver et fédérer une équipe, gérer les conflits.",
        prerequisites: "Expérience managériale souhaitée",
        duration: "3 jours",
        modality: "presentiel",
        seniorityRequired: "confirme",
        theme: "Management",
        tags: ["leadership", "management", "soft-skills"],
        active: true,
      },
      {
        title: "Python pour la Data Science",
        description:
          "Apprenez à utiliser Python pour l'analyse de données, la visualisation et le machine learning.",
        objectives:
          "Maîtriser pandas, numpy, matplotlib et scikit-learn pour l'analyse de données.",
        prerequisites: "Connaissances de base en programmation",
        duration: "5 jours",
        modality: "hybride",
        seniorityRequired: "junior",
        theme: "Technique",
        tags: ["python", "data-science", "machine-learning"],
        active: true,
      },
      {
        title: "Gestion de Projet Agile avec Scrum",
        description:
          "Maîtrisez la méthodologie Scrum pour piloter vos projets avec agilité et efficacité.",
        objectives:
          "Comprendre les principes Agile, implémenter Scrum, gérer un backlog et animer des cérémonies.",
        prerequisites: null,
        duration: "2 jours",
        modality: "distanciel",
        seniorityRequired: "junior",
        theme: "Méthodologie",
        tags: ["agile", "scrum", "gestion-projet"],
        active: true,
      },
      {
        title: "Architecture Cloud AWS",
        description:
          "Concevez et déployez des architectures cloud scalables et sécurisées sur AWS.",
        objectives:
          "Maîtriser les services AWS (EC2, S3, RDS, Lambda), concevoir des architectures hautement disponibles.",
        prerequisites: "Expérience en administration système",
        duration: "4 jours",
        modality: "presentiel",
        seniorityRequired: "confirme",
        theme: "Technique",
        tags: ["cloud", "aws", "architecture"],
        active: true,
      },
      {
        title: "Communication Efficace et Prise de Parole",
        description:
          "Développez votre aisance à l'oral et apprenez à captiver votre audience lors de présentations.",
        objectives:
          "Structurer un discours, gérer son stress, utiliser le langage corporel, répondre aux questions.",
        prerequisites: null,
        duration: "2 jours",
        modality: "presentiel",
        seniorityRequired: "junior",
        theme: "Soft Skills",
        tags: ["communication", "prise-parole", "soft-skills"],
        active: true,
      },
      {
        title: "DevOps et CI/CD avec GitLab",
        description:
          "Automatisez vos déploiements et adoptez une culture DevOps avec les outils GitLab.",
        objectives:
          "Mettre en place des pipelines CI/CD, containeriser avec Docker, orchestrer avec Kubernetes.",
        prerequisites: "Connaissances en développement et Git",
        duration: "3 jours",
        modality: "hybride",
        seniorityRequired: "confirme",
        theme: "Technique",
        tags: ["devops", "ci-cd", "gitlab", "docker", "kubernetes"],
        active: true,
      },
    ])
    .returning();
  console.log(`✓ Created ${createdFormations.length} formations`);

  if (pierreBernard || claireLeroux) {
    const assignments = [] as { instructorId: string; formationId: string }[];
    if (pierreBernard) {
      assignments.push(
        ...createdFormations.slice(0, 3).map((formation) => ({
          instructorId: pierreBernard.id,
          formationId: formation.id,
        }))
      );
    }
    if (claireLeroux) {
      assignments.push(
        ...createdFormations.slice(2, 5).map((formation) => ({
          instructorId: claireLeroux.id,
          formationId: formation.id,
        }))
      );
    }

    if (assignments.length > 0) {
      await db.insert(instructorFormations).values(assignments).onConflictDoNothing();
      console.log(`✓ Assigned ${assignments.length} instructor formations`);
    }
  }

  // Create sessions
  const now = new Date();
  const in2Weeks = new Date(now.getTime() + 14 * 24 * 60 * 60 * 1000);
  const in1Month = new Date(now.getTime() + 30 * 24 * 60 * 60 * 1000);
  const in2Months = new Date(now.getTime() + 60 * 24 * 60 * 60 * 1000);

  const sessionsData = [];
  for (const formation of createdFormations) {
    // Create 2-3 sessions per formation
    const sessionCount = Math.floor(Math.random() * 2) + 2;
    for (let i = 0; i < sessionCount; i++) {
      const startDate = new Date(
        now.getTime() + (14 + i * 30) * 24 * 60 * 60 * 1000
      );
      const durationDays = parseInt(formation.duration.match(/\d+/)?.[0] || "2");
      const endDate = new Date(startDate.getTime() + durationDays * 24 * 60 * 60 * 1000);

      sessionsData.push({
        formationId: formation.id,
        startDate,
        endDate,
        location:
          formation.modality === "distanciel"
            ? "Visio Teams"
            : `Salle ${String.fromCharCode(65 + i)}`,
        capacity: Math.floor(Math.random() * 5) + 10, // 10-15 participants
        instructorId: createdUsers.find((u) => isInstructor(u.roles))?.id,
        status: "open",
      });
    }
  }

  const createdSessions = await db.insert(sessions).values(sessionsData).returning();
  console.log(`✓ Created ${createdSessions.length} sessions`);

  console.log("✅ Database seeded successfully!");
}

seed()
  .catch((error) => {
    console.error("❌ Seeding failed:", error);
    process.exit(1);
  })
  .finally(() => {
    process.exit(0);
  });<|MERGE_RESOLUTION|>--- conflicted
+++ resolved
@@ -1,9 +1,5 @@
 import { db } from "./db";
-<<<<<<< HEAD
-import { users, formations, sessions, registrations, instructorFormations } from "@shared/schema";
-=======
 import { users, formations, sessions, registrations } from "@shared/schema";
->>>>>>> 2422dc4a
 import { isInstructor } from "@shared/roles";
 import { sql } from "drizzle-orm";
 
