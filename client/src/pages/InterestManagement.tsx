--- conflicted
+++ resolved
@@ -228,20 +228,12 @@
 
   const updateRhValidationMutation = useMutation({
     mutationFn: async (value: boolean) => {
-<<<<<<< HEAD
       return apiRequest("/api/admin/settings/coach-validation", "PATCH", {
-=======
-      return apiRequest("/api/admin/settings/rh-validation", "PATCH", {
->>>>>>> 9913ac25
         rhValidationOnly: value,
       });
     },
     onSuccess: (_, value) => {
-<<<<<<< HEAD
       queryClient.invalidateQueries({ queryKey: ["/api/admin/settings/coach-validation"] });
-=======
-      queryClient.invalidateQueries({ queryKey: ["/api/admin/settings/rh-validation"] });
->>>>>>> 9913ac25
       toast({
         title: "Préférence mise à jour",
         description: value
