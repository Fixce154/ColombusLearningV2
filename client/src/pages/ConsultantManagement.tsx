--- conflicted
+++ resolved
@@ -30,21 +30,13 @@
 } from "@/components/ui/alert-dialog";
 import { Tabs, TabsContent, TabsList, TabsTrigger } from "@/components/ui/tabs";
 import { Users, Loader2, ChevronDown, ChevronRight, Heart, UserCheck, Calendar, Award, Archive, Trash2, UserPlus } from "lucide-react";
-<<<<<<< HEAD
-import type { User, FormationInterest, Registration, Formation, Session, InstructorFormation } from "@shared/schema";
-=======
 import type { User, FormationInterest, Registration, Formation, Session } from "@shared/schema";
->>>>>>> 2422dc4a
 import { format } from "date-fns";
 import { fr } from "date-fns/locale";
 import PriorityBadge from "@/components/PriorityBadge";
 import { apiRequest, queryClient } from "@/lib/queryClient";
 import { useToast } from "@/hooks/use-toast";
 import CreateExternalInstructorDialog from "@/components/CreateExternalInstructorDialog";
-<<<<<<< HEAD
-import EditExternalInstructorDialog from "@/components/EditExternalInstructorDialog";
-=======
->>>>>>> 2422dc4a
 
 export default function ConsultantManagement() {
   const [activeTab, setActiveTab] = useState<"active" | "archived">("active");
@@ -53,10 +45,6 @@
   const [archiveDialogUser, setArchiveDialogUser] = useState<User | null>(null);
   const [deleteDialogUser, setDeleteDialogUser] = useState<User | null>(null);
   const [showCreateExternalInstructor, setShowCreateExternalInstructor] = useState(false);
-<<<<<<< HEAD
-  const [editExternalInstructorId, setEditExternalInstructorId] = useState<string | null>(null);
-=======
->>>>>>> 2422dc4a
   const { toast } = useToast();
 
   const { data: activeUsers = [], isLoading: isLoadingActiveUsers } = useQuery<User[]>({
@@ -635,19 +623,6 @@
           onOpenChange={setShowCreateExternalInstructor}
         />
 
-<<<<<<< HEAD
-        <EditExternalInstructorDialog
-          userId={editExternalInstructorId}
-          open={!!editExternalInstructorId}
-          onOpenChange={(open) => {
-            if (!open) {
-              setEditExternalInstructorId(null);
-            }
-          }}
-        />
-
-=======
->>>>>>> 2422dc4a
         {/* Delete Confirmation Dialog */}
         <AlertDialog open={!!deleteDialogUser} onOpenChange={() => setDeleteDialogUser(null)}>
           <AlertDialogContent>
