--- conflicted
+++ resolved
@@ -40,7 +40,6 @@
   const [deleteInterestId, setDeleteInterestId] = useState<string | null>(null);
   const [deleteRegistrationId, setDeleteRegistrationId] = useState<string | null>(null);
 
-<<<<<<< HEAD
   const { data: userData } = useQuery<{ user: User; coach?: Omit<User, "password"> | null; coaches?: Omit<User, "password">[] }>(
     {
       queryKey: ["/api/auth/me"],
@@ -48,14 +47,6 @@
   );
   const currentUser = userData?.user || _currentUser;
   const primaryCoach = userData?.coach ?? userData?.coaches?.[0] ?? null;
-=======
-  const { data: userData } = useQuery<{ user: User; coaches?: CoachInfo[] }>({
-    queryKey: ["/api/auth/me"],
-  });
-  const currentUser = userData?.user || _currentUser;
-  const coaches = userData?.coaches ?? [];
-  const primaryCoach = coaches[0];
->>>>>>> 7233a4ed
 
   const { data: interests = [], isLoading: isLoadingInterests } = useQuery<FormationInterest[]>({
     queryKey: ["/api/interests"],
@@ -210,14 +201,6 @@
                     <p className="text-base font-semibold text-[#00313F]">
                       {primaryCoach ? primaryCoach.name : "En attente d'assignation"}
                     </p>
-<<<<<<< HEAD
-=======
-                    {coaches.length > 1 ? (
-                      <p className="text-xs text-[#00313F]/60">
-                        + {coaches.length - 1} coach{coaches.length - 1 > 1 ? "s" : ""} supplémentaire{coaches.length - 1 > 1 ? "s" : ""}
-                      </p>
-                    ) : null}
->>>>>>> 7233a4ed
                   </div>
                 </div>
               </div>
